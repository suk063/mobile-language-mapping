--- conflicted
+++ resolved
@@ -162,19 +162,11 @@
     
         memory = self.transformer_encoder(
             visual_token=feats,
-            state=state_tok,
-            text_emb=text_emb,
             coords=coords,
             use_pe=False
         ) 
-<<<<<<< HEAD
 
         # Max pooling over the sequence dimension to get a single visual token per batch
-        # visual_tok = torch.amax(visual_tok, dim=1, keepdim=True)
         action_out = self.action_transformer(visual_tok, state_tok, text_emb)
-=======
-        
-        action_out = self.action_transformer(memory)
->>>>>>> e3388991
         
         return action_out