--- conflicted
+++ resolved
@@ -83,12 +83,8 @@
             n_heads=num_heads,
             ff_mult=4,
             radius=0.2,
-<<<<<<< HEAD
-            k=2,
-=======
             k=ball_query_k,
             use_rel_pos=use_rel_pos,
->>>>>>> 88f2f1b0
         )
         
         self.dim_reducer = DimReducer(clip_input_dim, transf_input_dim)
