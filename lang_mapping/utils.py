--- conflicted
+++ resolved
@@ -133,15 +133,9 @@
 
 
 def rotary_pe_3d(
-<<<<<<< HEAD
-    x: torch.Tensor,  # [B, S, D]
-    coords: torch.Tensor,  # [B, S, 3]
-    base: float = 10000.0,
-=======
     x: torch.Tensor,      # Could be [B, S, D] or [B, n_heads, S, D]
     coords: torch.Tensor, # [B, S, 3]
     base: float = 10000.0
->>>>>>> 727eea51
 ) -> torch.Tensor:
     """
     A flexible 3D rotary positional embedding that supports both 3D and 4D inputs.
@@ -390,7 +384,6 @@
 
     return row_loss + col_loss
 
-<<<<<<< HEAD
 
 # Basic image transform
 transform = transforms.Compose(
@@ -403,46 +396,4 @@
             std=(0.26862954, 0.26130258, 0.27577711),
         ),
     ]
-)
-=======
-def _to_head_frame(coords_world: torch.Tensor,
-                   head_pose: torch.Tensor) -> torch.Tensor:
-
-    R_wc = head_pose[:, 0, :3, :3]           # (B,3,3)
-    t_wc = head_pose[:, 0, :3,  3]           # (B,3)
-
-    # world → head :  p_c = Rᵀ (p_w − t)
-    return torch.bmm(coords_world - t_wc.unsqueeze(1), R_wc.transpose(1, 2))
-
-# Basic image transform
-transform = transforms.Compose([
-    transforms.Resize(
-        size=224,
-        interpolation=transforms.InterpolationMode.BICUBIC,
-        antialias=True
-    ),
-    transforms.Normalize(
-        mean=(0.48145466, 0.4578275, 0.40821073),
-        std=(0.26862954, 0.26130258, 0.27577711)
-    ),
-])
-
-def gate_with_text(feats: torch.Tensor,
-                   text_embed: torch.Tensor) -> torch.Tensor:
-    """
-    Residual gating: feats ← feats + feats ✕ cos_sim(feats,text)
-
-    feats       : (B, N, C) 
-    text_embed  : (B, 768)
-    proj        : nn.Linear that projects 768 → C if dims differ
-    """
-
-    # -- match dimensions ----------------------------------------------
-    txt = F.normalize(text_embed, dim=-1).unsqueeze(1)                      # (B,1,C)
-
-    # -- cosine‑similarity gating --------------------------------------
-    score = (F.normalize(feats, dim=-1) * txt).sum(-1, keepdim=True)  # (B,N,1)
-    gated = feats + feats* score                                   # residual
-
-    return gated    
->>>>>>> 727eea51
+)