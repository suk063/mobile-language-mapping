--- conflicted
+++ resolved
@@ -41,11 +41,6 @@
   save_backup_ckpts: False
   torch_deterministic: True
   num_dataload_workers: 0
-<<<<<<< HEAD
-
-  Representation: "map"
-=======
->>>>>>> 4f81f756
 
   # Pretrained model paths
   static_map_path: "/work/mobile_language_mapping/pretrained/hash_voxel_sparse.pt"
