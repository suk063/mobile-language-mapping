seed: 0

TASK: set_table
OBJ: all_13
REPRESENTATION: map
MS_ASSET_DIR: /work/mobile_language_mapping/.maniskill/data

eval_env:
  make_env: True
  env_id: "PickSubtaskTrain-v0"
  num_envs: 20
  max_episode_steps: 200
  continuous_task: True
  cat_state: True
  cat_pixels: False
  frame_stack: 1
  stationary_base: False
  stationary_torso: False
  stationary_head: True
  task_plan_fp: ${MS_ASSET_DIR}/scene_datasets/replica_cad_dataset/rearrange/task_plans/${TASK}/pick/train/${OBJ}.json
  spawn_data_fp: ${MS_ASSET_DIR}/scene_datasets/replica_cad_dataset/rearrange/spawn_data/${TASK}/pick/train/spawn_data.pt
  record_video: False
  info_on_video: True
  extra_stat_keys: []
  env_kwargs:
    robot_force_mult: 0.001
    robot_force_penalty_min: 0.2
    target_randomization: False

algo:
  name: "bc"
  lr: 1e-5
<<<<<<< HEAD
  batch_size: 4
=======
  batch_size: 8
>>>>>>> c5de834a
  epochs: 30
  eval_freq: 1
  log_freq: 1
  save_freq: 1
  trajs_per_obj: "all"
  data_dir_fp: null
  max_image_cache_size: 0
  save_backup_ckpts: False
  torch_deterministic: True
  num_dataload_workers: 0

  # Pretrained model paths
  static_map_path: "/work/mobile_language_mapping/pretrained/hash_voxel_sparse.pt"
  implicit_decoder_path: "/work/mobile_language_mapping/pretrained/implicit_decoder.pt"

  # CLIP / Agent Settings
  clip_input_dim: 768
  text_input: ["bowl", "apple"]
  camera_intrinsics: [71.9144, 71.9144, 112, 112]
  bc_loss_weight: 10.0
  action_temp_weights: 0.3
  
  # Transformer architecture
  num_heads: 8
  num_layers_transformer: 4
  num_action_layer: 6
  action_pred_horizon: 16
  transf_input_dim: 384

logger:
  workspace: /sh-vol/mshab_exps
  exp_name: bc-${REPRESENTATION}-${TASK}
  clear_out: True
  tensorboard: True
  wandb: True<|MERGE_RESOLUTION|>--- conflicted
+++ resolved
@@ -30,11 +30,7 @@
 algo:
   name: "bc"
   lr: 1e-5
-<<<<<<< HEAD
-  batch_size: 4
-=======
   batch_size: 8
->>>>>>> c5de834a
   epochs: 30
   eval_freq: 1
   log_freq: 1
