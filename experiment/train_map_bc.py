import random
import re
import sys
from dataclasses import asdict, dataclass, field
from pathlib import Path
from typing import Dict, List, Optional, Tuple, Union

import gymnasium as gym
import numpy as np
import torch
import torch.nn as nn
import torch.nn.functional as F
import wandb
from dacite import from_dict
from omegaconf import OmegaConf
from torch.optim import Optimizer
from torch.utils.tensorboard import SummaryWriter
from tqdm import tqdm

from lang_mapping.agent.agent_map_bc import Agent_map_bc
from lang_mapping.utils.dataset import (
    DPDataset,
    build_object_map,
    get_object_labels_batch,
    build_uid_episode_scene_maps,
)
from lang_mapping.mapper.mapper import MultiVoxelHashTable
from lang_mapping.module import ImplicitDecoder
from lang_mapping.utils.utils import exp_decay_weights
from lang_mapping.utils.eval import run_eval_episode, _pretty_print_stats
from mshab.envs.make import EnvConfig, make_env
from mshab.utils.array import to_tensor
from mshab.utils.config import parse_cfg
from mshab.utils.dataset import ClosableDataLoader
from mshab.utils.logger import Logger, LoggerConfig
from mshab.utils.time import NonOverlappingTimeProfiler


@dataclass
class BCConfig:
    name: str
    lr: float
    batch_size: int
    epochs: int

    eval_freq: int
    log_freq: int
    save_freq: int
    save_backup_ckpts: bool

    data_dir_fp: Optional[str]
    max_image_cache_size: int
    num_dataload_workers: int
    trajs_per_obj: Union[str, int]
    torch_deterministic: bool

    # Pretrained model paths
    static_map_path: str
    implicit_decoder_path: str

    # CLIP / Agent Settings
    clip_input_dim: int
    text_input: List[str]
    camera_intrinsics: List[float]
    bc_loss_weight: float
    num_heads: int
    num_layers_transformer: int
    num_action_layer: int
    action_pred_horizon: int
    action_temp_weights: float
    transf_input_dim: int

    num_eval_envs: int = field(init=False)

    def _additional_processing(self):
        assert self.name == "bc"
        try:
            self.trajs_per_obj = int(self.trajs_per_obj)
        except:
            pass
        assert isinstance(self.trajs_per_obj, int) or self.trajs_per_obj == "all"


@dataclass
class TrainConfig:
    seed: int
    eval_env: EnvConfig
    algo: BCConfig
    logger: LoggerConfig

    wandb_id: Optional[str] = None
    resume_logdir: Optional[Union[Path, str]] = None
    model_ckpt: Optional[Union[Path, int, str]] = None

    def __post_init__(self):
        # -------------------------------------------------------------
        # Handle resuming logic
        # -------------------------------------------------------------
        if self.resume_logdir is not None:
            # Explicit resume directory provided by the user
            self.resume_logdir = Path(self.resume_logdir)
            old_config_path = self.resume_logdir / "config.yml"
            # The user might pass the same config file for resuming, which is fine
            if not old_config_path.exists():
                 raise FileNotFoundError(f"No old config at {old_config_path}")

            # Load the old config so that we can reuse logging paths, wandb id, etc.
            old_config = get_mshab_train_cfg(
                parse_cfg(default_cfg_path=old_config_path)
            )
            # Reuse the exact same experiment directories so that checkpoints/logs
            # are preserved. Most importantly, disable `clear_out` so that the
            # logger does NOT delete the existing directory when it is
            # re-initialised.
            self.logger.workspace = old_config.logger.workspace
            self.logger.exp_path = old_config.logger.exp_path
            self.logger.log_path = old_config.logger.log_path
            self.logger.model_path = old_config.logger.model_path
            self.logger.train_video_path = old_config.logger.train_video_path
            self.logger.eval_video_path = old_config.logger.eval_video_path
            # Make sure we never wipe previous outputs when resuming.
            self.logger.clear_out = False

            # Reuse W&B information so that the run is properly resumed.
            if self.wandb_id is None and old_config.wandb_id is not None:
                self.wandb_id = old_config.wandb_id
            # If the previous run was using W&B, ensure it is enabled now as well.
            if old_config.logger.wandb:
                self.logger.wandb = True

            # By default, resume from the latest checkpoint if the caller did not
            # specify an explicit checkpoint path.
            if self.model_ckpt is None:
                self.model_ckpt = self.logger.model_path / "ckpt_latest.pt"

        # ------------------------------------------------------------------
        # Automatic resume even when `resume_logdir` is not provided.
        # ------------------------------------------------------------------
        if self.model_ckpt is None:
            # ------------------------------------------------------------------
            # Scan the model directory for available checkpoints and pick the one
            # with the largest epoch number. Preference order:
            #   1. Highest `ckpt_epoch_*.pt`
            #   2. Fallback to `ckpt_latest.pt`
            # ------------------------------------------------------------------
            backup_ckpts = list(self.logger.model_path.glob("ckpt_epoch_*.pt"))
            latest_backup_ckpt = None
            if backup_ckpts:
                # Extract epoch numbers using regex and find the max
                def _epoch_num(path):
                    m = re.search(r"ckpt_epoch_(\d+)\.", path.name)
                    return int(m.group(1)) if m else -1
                latest_backup_ckpt = max(backup_ckpts, key=_epoch_num)

            latest_ckpt = self.logger.model_path / "ckpt_latest.pt"

            # Decide which checkpoint to use
            candidate_ckpts = []
            if latest_backup_ckpt is not None:
                candidate_ckpts.append(latest_backup_ckpt)
            if latest_ckpt.exists():
                candidate_ckpts.append(latest_ckpt)

            if candidate_ckpts:
                # Choose the checkpoint whose stored epoch is the largest.
                best_ckpt = None
                best_epoch = -1
                for ckpt_path in candidate_ckpts:
                    try:
                        epoch_val = torch.load(ckpt_path, map_location="cpu")["epoch"]
                        if epoch_val > best_epoch:
                            best_epoch = epoch_val
                            best_ckpt = ckpt_path
                    except Exception as e:
                        print(f"[Warn] Failed to read epoch from {ckpt_path}: {e}")
                # Fallback if epoch field missing or unreadable
                if best_ckpt is None:
                    best_ckpt = max(candidate_ckpts, key=lambda p: p.stat().st_mtime)

                self.model_ckpt = best_ckpt
                # Make sure we do not delete previous results.
                self.logger.clear_out = False

        # Validate the checkpoint path if we have decided to resume.
        if self.model_ckpt is not None:
            self.model_ckpt = Path(self.model_ckpt)
            assert self.model_ckpt.exists(), f"Could not find {self.model_ckpt}"

        self.algo.num_eval_envs = self.eval_env.num_envs
        self.algo._additional_processing()

        self.logger.exp_cfg = asdict(self)
        del self.logger.exp_cfg["logger"]["exp_cfg"]
        del self.logger.exp_cfg["resume_logdir"]
        del self.logger.exp_cfg["model_ckpt"]


def get_mshab_train_cfg(cfg: dict) -> TrainConfig:
    return from_dict(data_class=TrainConfig, data=OmegaConf.to_container(cfg))


def save_checkpoint(
    agent: nn.Module,
    optimizer: Optimizer,
    epoch: int,
    global_step: int,
    logger: Logger,
    cfg: BCConfig,
):
    """
    Save the agent, optimizer, and training progress.
    """
    checkpoint_data = {
        "agent_state_dict": agent.state_dict(),
        "optimizer_state_dict": optimizer.state_dict(),
        "epoch": epoch,
        "global_step": global_step,
    }

    # Save a checkpoint for the current epoch as a backup
    if cfg.save_backup_ckpts:
        ckpt_path = logger.model_path / f"ckpt_epoch_{epoch}.pt"
        torch.save(checkpoint_data, ckpt_path)

    # Always save a "latest" checkpoint for easy resuming
    latest_ckpt_path = logger.model_path / "ckpt_latest.pt"
    torch.save(checkpoint_data, latest_ckpt_path)


def setup_models_and_optimizer(
    cfg: TrainConfig, device: torch.device, sample_obs, single_act_shape
) -> Tuple[Agent_map_bc, Optimizer]:
    # We use fixed hyperparams for the static map and implicit decoder
    static_maps = MultiVoxelHashTable.load_sparse(cfg.algo.static_map_path).to(device)

    # (NOTE) Hardcoded hyperparams for the implicit decoder
    voxel_feature_dim = 128
    hidden_dim = 240

    implicit_decoder = ImplicitDecoder(
        voxel_feature_dim=voxel_feature_dim,
        hidden_dim=hidden_dim,
        output_dim=cfg.algo.clip_input_dim,
    ).to(device)

    implicit_decoder.load_state_dict(
        torch.load(cfg.algo.implicit_decoder_path, map_location=device)["model"],
        strict=True,
    )

    for param in static_maps.parameters():
        param.requires_grad = False
    for param in implicit_decoder.parameters():
        param.requires_grad = False

    agent = Agent_map_bc(
        sample_obs=sample_obs,
        single_act_shape=single_act_shape,
        transf_input_dim=cfg.algo.transf_input_dim,
        clip_input_dim=cfg.algo.clip_input_dim,
        text_input=cfg.algo.text_input,
        camera_intrinsics=tuple(cfg.algo.camera_intrinsics),
        static_maps=static_maps,
        implicit_decoder=implicit_decoder,
        num_heads=cfg.algo.num_heads,
        num_layers_transformer=cfg.algo.num_layers_transformer,
        num_action_layer=cfg.algo.num_action_layer,
        action_pred_horizon=cfg.algo.action_pred_horizon,
    ).to(device)

    params_to_optimize = filter(lambda p: p.requires_grad, agent.parameters())
    optimizer = torch.optim.AdamW(params_to_optimize, lr=cfg.algo.lr)

    return agent, optimizer


def train_one_epoch(
    agent: Agent_map_bc,
    optimizer: Optimizer,
    dataloader: ClosableDataLoader,
    device: torch.device,
    cfg: BCConfig,
    uid_to_label_map: Dict,
    uid2scene_id: Dict,
    time_weights: torch.Tensor,
    writer: SummaryWriter,
    global_step: int,
    logger: Logger,
) -> Tuple[float, int]:
    tot_loss, n_samples = 0.0, 0
    agent.train()

    for batch in tqdm(dataloader, desc="Batch", unit="batch"):
        obs = batch["observations"]  # dict
        act = batch["actions"]  # (pred_horizon, A)
        subtask_uids = batch["subtask_uid"]  # str

        subtask_labels = get_object_labels_batch(uid_to_label_map, subtask_uids).to(
            device
        )
        scene_ids = torch.tensor(
            [uid2scene_id[uid] for uid in subtask_uids],
            device=device,
            dtype=torch.long,
        )

        obs, act = to_tensor(obs, device=device, dtype="float"), to_tensor(
            act, device=device, dtype="float"
        )

        pi = agent(obs, subtask_labels, scene_ids)

        total_bc_loss = F.smooth_l1_loss(pi, act, reduction="none")
        total_bc_loss = total_bc_loss * time_weights
        bc_loss = total_bc_loss.mean()

        bc_loss = bc_loss * cfg.bc_loss_weight
        loss = bc_loss

        optimizer.zero_grad()
        loss.backward()
        optimizer.step()

        batch_size = act.size(0)
        tot_loss += loss.item() * batch_size
        n_samples += batch_size
        global_step += 1

<<<<<<< HEAD
        logger.store(tag="train_iter", bc_loss=bc_loss.item())
        logger.log(global_step)
        
=======
        writer.add_scalar("BC Loss/Iteration", bc_loss.item(), global_step)
        
        # Log to wandb if available
        if logger.wandb and logger.wb_run:
            logger.wb_run.log({"train_iter/bc_loss": bc_loss.item()}, step=global_step)

>>>>>>> 55002f39
    return tot_loss / n_samples if n_samples > 0 else 0.0, global_step


def evaluate_agent(
    agent: Agent_map_bc,
    eval_envs,
    fixed_plan_idxs,
    uid_to_label_map,
    uid2scene_id,
    logger,
    device,
    global_epoch,
):
    agent.eval()
    eval_obs, _ = eval_envs.reset(options={"task_plan_idxs": fixed_plan_idxs})

    print("Run eval episode (single horizon)")
    stats_single = run_eval_episode(
        eval_envs, eval_obs, agent, uid_to_label_map, uid2scene_id, device
    )
    _pretty_print_stats("[Eval-Single]", stats_single, logger, color="yellow")

    logger.store(tag="eval", success_once=stats_single["success_once"])
    logger.store(tag="eval", return_per_step=stats_single["return_per_step"])
    logger.log(global_epoch)


def train(cfg: TrainConfig):
    # Seed
    random.seed(cfg.seed)
    np.random.seed(cfg.seed)
    torch.manual_seed(cfg.seed)
    torch.backends.cudnn.deterministic = cfg.algo.torch_deterministic

    device = torch.device("cuda" if torch.cuda.is_available() else "cpu")
    uid_to_label_map = build_object_map(cfg.eval_env.task_plan_fp, cfg.algo.text_input)
    _, uid2scene_id = build_uid_episode_scene_maps(cfg.eval_env.task_plan_fp, '/work/mobile_language_mapping/pretrained/scene_ids.yaml')

    # Make eval env
    print("Making eval env...")
    eval_envs = make_env(cfg.eval_env, video_path=cfg.logger.eval_video_path)
    print("Eval env made.")

    eval_obs, _ = eval_envs.reset(seed=cfg.seed + 1_000_000)
    fixed_plan_idxs = eval_envs.unwrapped.task_plan_idxs.clone()
    eval_envs.action_space.seed(cfg.seed + 1_000_000)
    assert isinstance(eval_envs.single_action_space, gym.spaces.Box)

    agent, optimizer = setup_models_and_optimizer(
        cfg, device, eval_obs, eval_envs.unwrapped.single_action_space.shape
    )

    logger = Logger(logger_cfg=cfg.logger, save_fn=None)
    writer = SummaryWriter(log_dir=cfg.logger.log_path)

    start_epoch = 0
    global_step = 0
    if cfg.model_ckpt and cfg.model_ckpt.exists():
        print(f"Resuming from checkpoint: {cfg.model_ckpt}")
        checkpoint = torch.load(cfg.model_ckpt, map_location=device)
        agent.load_state_dict(checkpoint["agent_state_dict"])
        optimizer.load_state_dict(checkpoint["optimizer_state_dict"])
        start_epoch = checkpoint["epoch"] + 1
        global_step = checkpoint["global_step"]
        print(f"Resumed from epoch {checkpoint['epoch']}. Starting at epoch {start_epoch}.")

    assert eval_envs.unwrapped.control_mode == "pd_joint_delta_pos"
    bc_dataset = DPDataset(
        cfg.algo.data_dir_fp,
        obs_horizon=1,
        pred_horizon=cfg.algo.action_pred_horizon,
        control_mode=eval_envs.unwrapped.control_mode,
        trajs_per_obj=cfg.algo.trajs_per_obj,
        max_image_cache_size=cfg.algo.max_image_cache_size,
        truncate_trajectories_at_success=True,
    )
    bc_dataloader = ClosableDataLoader(
        bc_dataset, 
        batch_size=cfg.algo.batch_size, 
        shuffle=True, 
        num_workers=cfg.algo.num_dataload_workers, 
        pin_memory=True,
        persistent_workers=(cfg.algo.num_dataload_workers > 0),
        drop_last=True,
    )

    # Determine the step offset so that logging resumes seamlessly
    log_step_offset = logger.last_log_step + 1 if logger.last_log_step >= 0 else 0

    print("Start training...")
    timer = NonOverlappingTimeProfiler()

    time_weights = exp_decay_weights(
        torch.arange(cfg.algo.action_pred_horizon, device=device),
        cfg.algo.action_temp_weights,
    ).view(1, -1, 1)

    for epoch in range(start_epoch, cfg.algo.epochs):
        logger.print(f"Epoch: {epoch}")

        avg_loss, global_step = train_one_epoch(
            agent,
            optimizer,
            bc_dataloader,
            device,
            cfg.algo,
            uid_to_label_map,
            uid2scene_id,
            time_weights,
            writer,
            global_step,
            logger,
        )
        timer.end(key="train")

        if (epoch % cfg.algo.log_freq) == 0:
            logger.store(tag="train", training_loss=avg_loss)
            if epoch > 0:
                logger.store("time", **timer.get_time_logs(epoch))
            logger.log(log_step_offset + epoch)
            timer.end(key="log")

        if cfg.algo.eval_freq and (epoch % cfg.algo.eval_freq) == 0:
            evaluate_agent(
                agent,
                eval_envs,
                fixed_plan_idxs,
                uid_to_label_map,
                uid2scene_id,
                logger,
                device,
                log_step_offset + epoch,
            )
            timer.end(key="eval")

        if (epoch % cfg.algo.save_freq) == 0:
            save_checkpoint(
                agent, optimizer, epoch, global_step, logger, cfg.algo
            )
            timer.end(key="checkpoint")

    bc_dataloader.close()
    eval_envs.close()
    logger.close()
    writer.close()


if __name__ == "__main__":
    if len(sys.argv) < 2:
        print("Usage: python your_script.py <path_to_config_file>")
        sys.exit(1)
    config_path = sys.argv[1]
    cfg = get_mshab_train_cfg(parse_cfg(default_cfg_path=config_path))
    train(cfg)<|MERGE_RESOLUTION|>--- conflicted
+++ resolved
@@ -286,6 +286,7 @@
     writer: SummaryWriter,
     global_step: int,
     logger: Logger,
+    logger: Logger,
 ) -> Tuple[float, int]:
     tot_loss, n_samples = 0.0, 0
     agent.train()
@@ -326,18 +327,9 @@
         n_samples += batch_size
         global_step += 1
 
-<<<<<<< HEAD
         logger.store(tag="train_iter", bc_loss=bc_loss.item())
         logger.log(global_step)
         
-=======
-        writer.add_scalar("BC Loss/Iteration", bc_loss.item(), global_step)
-        
-        # Log to wandb if available
-        if logger.wandb and logger.wb_run:
-            logger.wb_run.log({"train_iter/bc_loss": bc_loss.item()}, step=global_step)
-
->>>>>>> 55002f39
     return tot_loss / n_samples if n_samples > 0 else 0.0, global_step
 
 
